--- conflicted
+++ resolved
@@ -201,7 +201,6 @@
     return result;
   }
 
-<<<<<<< HEAD
   private convertToOpenAITools(tools: ProviderTool[]): OpenAI.Chat.Completions.ChatCompletionTool[] {
     return tools.map((tool): OpenAI.Chat.Completions.ChatCompletionTool => {
       // Ensure the input schema is properly structured for OpenAI
@@ -243,21 +242,6 @@
         },
       };
     });
-=======
-  private convertToOpenAITools(
-    tools: ProviderTool[],
-  ): OpenAI.Chat.Completions.ChatCompletionTool[] {
-    return tools.map(
-      (tool): OpenAI.Chat.Completions.ChatCompletionTool => ({
-        type: "function",
-        function: {
-          name: tool.name,
-          description: tool.description,
-          parameters: tool.input_schema,
-        },
-      }),
-    );
->>>>>>> b4d28141
   }
 
   private convertFromOpenAIResponse(
