import { ClientLogInfo } from "@/hooks/helpers/types";
<<<<<<< HEAD
import { AlertCircle, Info, AlertTriangle, Bug } from "lucide-react";
=======
import { Trash2, AlertCircle, Info, AlertTriangle, Bug } from "lucide-react";
import CopyIcon from "./CopyIcon";
>>>>>>> 443e2b3a

interface ClientLogsTabProps {
  clientLogs: ClientLogInfo[];
  showHeader?: boolean;
}

const ClientLogsTab = ({
  clientLogs,
  showHeader = true,
}: ClientLogsTabProps) => {
  const reversedClientLogs = [...clientLogs].reverse();
  const formatTimestamp = (timestamp: string) => {
    const date = new Date(timestamp);
    return date.toLocaleTimeString("en-US", {
      hour12: true,
      hour: "2-digit",
      minute: "2-digit",
      second: "2-digit",
    });
  };

  const getLogLevelConfig = (level: ClientLogInfo["level"]) => {
    switch (level) {
      case "error":
        return {
          icon: AlertCircle,
          bgColor: "bg-red-50 dark:bg-red-950/20",
          borderColor: "border-red-200 dark:border-red-800/50",
          textColor: "text-red-800 dark:text-red-300",
          iconColor: "text-red-500",
          label: "ERROR",
        };
      case "warn":
        return {
          icon: AlertTriangle,
          bgColor: "bg-yellow-50 dark:bg-yellow-950/20",
          borderColor: "border-yellow-200 dark:border-yellow-800/50",
          textColor: "text-yellow-800 dark:text-yellow-300",
          iconColor: "text-yellow-500",
          label: "WARN",
        };
      case "debug":
        return {
          icon: Bug,
          bgColor: "bg-gray-50 dark:bg-gray-950/20",
          borderColor: "border-gray-200 dark:border-gray-800/50",
          textColor: "text-gray-800 dark:text-gray-300",
          iconColor: "text-gray-500",
          label: "DEBUG",
        };
      case "info":
      default:
        return {
          icon: Info,
          bgColor: "bg-blue-50 dark:bg-blue-950/20",
          borderColor: "border-blue-200 dark:border-blue-800/50",
          textColor: "text-blue-800 dark:text-blue-300",
          iconColor: "text-blue-500",
          label: "INFO",
        };
    }
  };

  const LogEntry = ({ log }: { log: ClientLogInfo }) => {
    const config = getLogLevelConfig(log.level);
    const IconComponent = config.icon;

    return (
      <div
        className={`flex items-start space-x-3 p-3 rounded-lg border ${config.bgColor} ${config.borderColor} hover:shadow-sm transition-all duration-200`}
      >
        <div className={`flex-shrink-0 mt-0.5 ${config.iconColor}`}>
          <IconComponent className="w-4 h-4" />
        </div>

        <div className="flex-1 min-w-0">
          <div className="flex items-center mb-1 space-x-2">
            <span
              className={`text-xs font-mono font-semibold px-2 py-0.5 rounded ${config.textColor} ${config.bgColor}`}
            >
              {config.label}
            </span>
            <span className="font-mono text-xs text-muted-foreground">
              {formatTimestamp(log.timestamp)}
            </span>
          </div>

          <div className={`text-sm ${config.textColor} font-mono break-words`}>
            {log.message}
          </div>
        </div>

        <div className={`flex-shrink-0 mt-0.5 ${config.iconColor}`}>
          <CopyIcon value={log.message} />
        </div>
      </div>
    );
  };

  return (
    <div className="flex flex-col h-full">
      {!showHeader && clientLogs.length > 0 && (
        <div className="flex items-center justify-between mb-6">
          <span className="px-3 py-1 text-sm rounded-full text-muted-foreground bg-muted/50">
            {clientLogs.length} log
            {clientLogs.length !== 1 ? "s" : ""}
          </span>
<<<<<<< HEAD
=======
          <button
            onClick={onClearLogs}
            className="p-2 transition-all duration-200 rounded-lg hover:bg-destructive/10 hover:text-destructive group"
            title="Clear all activity"
          >
            <Trash2 className="w-4 h-4 text-muted-foreground group-hover:text-destructive" />
          </button>
>>>>>>> 443e2b3a
        </div>
      )}

      <div className="flex-1 overflow-hidden">
        {clientLogs.length === 0 ? (
          <div className="flex flex-col items-center justify-center h-full p-8 text-center">
            <Bug className="w-12 h-12 mb-4 text-muted-foreground/50" />
            <h3 className="mb-2 text-lg font-medium text-muted-foreground">
              No logs yet
            </h3>
            <p className="max-w-sm text-sm text-muted-foreground/70">
              Client logs will appear here when you perform operations. Logs
              include info, warnings, errors, and debug messages.
            </p>
          </div>
        ) : (
          <div className="h-full p-4 space-y-2 overflow-y-auto">
            {reversedClientLogs.map((log, index) => (
              <LogEntry key={`${log.timestamp}-${index}`} log={log} />
            ))}
          </div>
        )}
      </div>
    </div>
  );
};

export default ClientLogsTab;<|MERGE_RESOLUTION|>--- conflicted
+++ resolved
@@ -1,10 +1,6 @@
 import { ClientLogInfo } from "@/hooks/helpers/types";
-<<<<<<< HEAD
 import { AlertCircle, Info, AlertTriangle, Bug } from "lucide-react";
-=======
-import { Trash2, AlertCircle, Info, AlertTriangle, Bug } from "lucide-react";
 import CopyIcon from "./CopyIcon";
->>>>>>> 443e2b3a
 
 interface ClientLogsTabProps {
   clientLogs: ClientLogInfo[];
@@ -112,16 +108,6 @@
             {clientLogs.length} log
             {clientLogs.length !== 1 ? "s" : ""}
           </span>
-<<<<<<< HEAD
-=======
-          <button
-            onClick={onClearLogs}
-            className="p-2 transition-all duration-200 rounded-lg hover:bg-destructive/10 hover:text-destructive group"
-            title="Clear all activity"
-          >
-            <Trash2 className="w-4 h-4 text-muted-foreground group-hover:text-destructive" />
-          </button>
->>>>>>> 443e2b3a
         </div>
       )}
 
