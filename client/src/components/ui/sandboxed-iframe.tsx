/**
 * SandboxedIframe - DRY Double-Iframe Sandbox Component
 *
 * Provides a secure double-iframe architecture for rendering untrusted HTML:
 * Host Page → Sandbox Proxy (different origin) → Guest UI
 *
 * The sandbox proxy:
 * 1. Runs in a different origin for security isolation
 * 2. Loads guest HTML via srcdoc when ready
 * 3. Forwards messages between host and guest (except sandbox-internal)
 *
 * Per SEP-1865, this component is designed to be reusable for MCP Apps
 * and potentially future OpenAI SDK consolidation.
 */

import {
  useRef,
  useState,
  useEffect,
  useCallback,
  useImperativeHandle,
  forwardRef,
  useMemo,
} from "react";

export interface SandboxedIframeHandle {
  postMessage: (data: unknown) => void;
}

/** CSP metadata per SEP-1865 */
interface UIResourceCSP {
  connectDomains?: string[];
  resourceDomains?: string[];
}

interface SandboxedIframeProps {
  /** HTML content to render in the sandbox */
  html: string | null;
  /** Sandbox attribute for the inner iframe */
  sandbox?: string;
  /** CSP metadata from resource _meta.ui.csp (SEP-1865) */
  csp?: UIResourceCSP;
  /** Callback when sandbox proxy is ready */
  onProxyReady?: () => void;
  /** Callback for messages from guest UI (excluding sandbox-internal messages) */
  onMessage: (event: MessageEvent) => void;
  /** CSS class for the outer iframe */
  className?: string;
  /** Inline styles for the outer iframe */
  style?: React.CSSProperties;
  /** Title for accessibility */
  title?: string;
}

/**
 * SandboxedIframe provides a secure double-iframe architecture per SEP-1865.
 *
 * Message flow:
 * 1. Proxy sends ui/notifications/sandbox-ready when loaded
 * 2. Host sends ui/notifications/sandbox-resource-ready with HTML
 * 3. Guest UI initializes and communicates via JSON-RPC 2.0
 */
export const SandboxedIframe = forwardRef<
  SandboxedIframeHandle,
  SandboxedIframeProps
>(function SandboxedIframe(
  {
    html,
<<<<<<< HEAD
    sandbox = "allow-scripts allow-same-origin allow-forms",
=======
    sandbox = "allow-scripts allow-same-origin allow-forms allow-popups",
>>>>>>> 7c7beb4c
    csp,
    onProxyReady,
    onMessage,
    className,
    style,
    title = "Sandboxed Content",
  },
  ref,
) {
  const outerRef = useRef<HTMLIFrameElement>(null);
  const [proxyReady, setProxyReady] = useState(false);

  // SEP-1865: Host and Sandbox MUST have different origins
  const [sandboxProxyUrl] = useState(() => {
    const currentHost = window.location.hostname;
    const currentPort = window.location.port;
    const protocol = window.location.protocol;

    let sandboxHost: string;
    if (currentHost === "localhost") {
      sandboxHost = "127.0.0.1";
    } else if (currentHost === "127.0.0.1") {
      sandboxHost = "localhost";
    } else {
      throw new Error(
        "[SandboxedIframe] SEP-1865 violation: Cannot use same-origin sandbox. " +
          "Configure a sandbox subdomain (e.g., sandbox.example.com) or different port.",
      );
    }

    const portSuffix = currentPort ? `:${currentPort}` : "";
    return `${protocol}//${sandboxHost}${portSuffix}/api/mcp/sandbox-proxy?v=${Date.now()}`;
  });

  const sandboxProxyOrigin = useMemo(() => {
    try {
      return new URL(sandboxProxyUrl).origin;
    } catch {
      return "*";
    }
  }, [sandboxProxyUrl]);

  useImperativeHandle(
    ref,
    () => ({
      postMessage: (data: unknown) => {
        outerRef.current?.contentWindow?.postMessage(data, sandboxProxyOrigin);
      },
    }),
    [sandboxProxyOrigin],
  );

  const handleMessage = useCallback(
    (event: MessageEvent) => {
      if (event.origin !== sandboxProxyOrigin && sandboxProxyOrigin !== "*") {
        return;
      }
      if (event.source !== outerRef.current?.contentWindow) return;

      const { jsonrpc, method } =
        (event.data as { jsonrpc?: string; method?: string }) || {};
      if (jsonrpc !== "2.0") return;

      if (method === "ui/notifications/sandbox-ready") {
        setProxyReady(true);
        onProxyReady?.();
        return;
      }

      if (method?.startsWith("ui/notifications/sandbox-")) {
        return;
      }

      onMessage(event);
    },
    [onMessage, onProxyReady, sandboxProxyOrigin],
  );

  useEffect(() => {
    window.addEventListener("message", handleMessage);
    return () => window.removeEventListener("message", handleMessage);
  }, [handleMessage]);

<<<<<<< HEAD
=======
  // Send HTML and CSP to sandbox when ready (SEP-1865)
>>>>>>> 7c7beb4c
  useEffect(() => {
    if (!proxyReady || !html) return;

    outerRef.current?.contentWindow?.postMessage(
      {
        jsonrpc: "2.0",
        method: "ui/notifications/sandbox-resource-ready",
        params: { html, sandbox, csp },
      },
      sandboxProxyOrigin,
    );
<<<<<<< HEAD
  }, [proxyReady, html, sandbox, csp, sandboxProxyOrigin]);
=======
  }, [proxyReady, html, sandbox, csp]);

  // Stable cache-bust URL (only changes on page refresh, not on re-renders)
  const [sandboxProxyUrl] = useState(
    () => `/api/mcp/sandbox-proxy?v=${Date.now()}`,
  );
>>>>>>> 7c7beb4c

  return (
    <iframe
      ref={outerRef}
      src={sandboxProxyUrl}
      sandbox="allow-scripts allow-same-origin"
      title={title}
      className={className}
      style={style}
    />
  );
});<|MERGE_RESOLUTION|>--- conflicted
+++ resolved
@@ -66,11 +66,7 @@
 >(function SandboxedIframe(
   {
     html,
-<<<<<<< HEAD
-    sandbox = "allow-scripts allow-same-origin allow-forms",
-=======
     sandbox = "allow-scripts allow-same-origin allow-forms allow-popups",
->>>>>>> 7c7beb4c
     csp,
     onProxyReady,
     onMessage,
@@ -154,10 +150,7 @@
     return () => window.removeEventListener("message", handleMessage);
   }, [handleMessage]);
 
-<<<<<<< HEAD
-=======
   // Send HTML and CSP to sandbox when ready (SEP-1865)
->>>>>>> 7c7beb4c
   useEffect(() => {
     if (!proxyReady || !html) return;
 
@@ -169,16 +162,7 @@
       },
       sandboxProxyOrigin,
     );
-<<<<<<< HEAD
   }, [proxyReady, html, sandbox, csp, sandboxProxyOrigin]);
-=======
-  }, [proxyReady, html, sandbox, csp]);
-
-  // Stable cache-bust URL (only changes on page refresh, not on re-renders)
-  const [sandboxProxyUrl] = useState(
-    () => `/api/mcp/sandbox-proxy?v=${Date.now()}`,
-  );
->>>>>>> 7c7beb4c
 
   return (
     <iframe
