import { MCPClient } from "@mastra/mcp";
import { streamText, Tool, ToolChoice, ModelMessage } from "ai";
import { getUserIdFromApiKeyOrNull } from "../db/user";
import {
  convertMastraToolsToVercelTools,
  validateAndNormalizeMCPClientConfiguration,
  validateLlms,
  validateTestCase,
} from "../utils/validators";
import { createLlmModel, extractToolNamesAsArray } from "../utils/helpers";
import { Logger } from "../utils/logger";
import { dbClient } from "../db";
import { evaluateResults } from "./evaluator";

const accumulateTokenCount = (
  current: number | undefined,
  increment: number | undefined,
): number | undefined => {
  if (typeof increment !== "number" || Number.isNaN(increment)) {
    return current;
  }

  return (current ?? 0) + increment;
};

export const runEvals = async (
  tests: any,
  environment: any,
  llms: any,
  apiKey?: string,
) => {
  // Only validate API key if provided
  if (apiKey) {
    await getUserIdFromApiKeyOrNull(apiKey);
  }

  const mcpClientOptions =
    validateAndNormalizeMCPClientConfiguration(environment);
  const validatedTests = validateTestCase(tests);
  const validatedLlmApiKeys = validateLlms(llms);

  const mcpClient = new MCPClient(mcpClientOptions);

  const availableTools = await mcpClient.getTools();
  const serverCount = Object.keys(mcpClientOptions.servers).length;
  const toolCount = Object.keys(availableTools).length;
  const serverNames = Object.keys(mcpClientOptions.servers);

  Logger.initiateTestMessage(
    serverCount,
    toolCount,
    serverNames,
    validatedTests.length,
  );

  const vercelTools = convertMastraToolsToVercelTools(availableTools);

  const suiteStartedAt = Date.now();
  const totalPlannedTests = validatedTests.reduce(
    (sum: number, t: any) => sum + (t?.runs ?? 0),
    0,
  );
  const db = dbClient();
  const shouldSaveToDb = Boolean(apiKey);
  const configSummary = {
    tests: validatedTests,
    environment: { servers: Object.keys(mcpClientOptions.servers) },
    llms: Object.keys(validatedLlmApiKeys ?? {}),
  };

  let testRunId: string | undefined;

  if (shouldSaveToDb) {
    try {
      testRunId = await db.action(
        "evals:createEvalTestSuiteWithApiKey" as any,
        {
          apiKey,
          name: undefined,
          config: configSummary,
          totalTests: totalPlannedTests,
        },
      );
    } catch (err) {
      // Do not block CLI; just skip persistence if it fails
      testRunId = undefined;
    }
  }
  let passedRuns = 0;
  let failedRuns = 0;

  let testNumber = 1;
  for (const test of validatedTests) {
    const { runs, model, provider, advancedConfig, query } = test;
    Logger.logTestGroupTitle(testNumber, test.title, provider, model);
    const numberOfRuns = runs;
    const { system, temperature, toolChoice } = advancedConfig ?? {};

<<<<<<< HEAD
=======
    // Track pass/fail for this specific test case
    let casePassedRuns = 0;
    let caseFailedRuns = 0;

>>>>>>> eac73f7e
    // Create an eval test case for this test definition when persisting
    let testCaseId: string | undefined;
    if (shouldSaveToDb) {
      try {
        testCaseId = await db.action(
          "evals:createEvalTestCaseWithApiKey" as any,
          {
            apiKey,
            title: String(test.title ?? `Group ${testNumber}`),
            query: String(query ?? ""),
            provider: String(provider ?? ""),
            model: String(model ?? ""),
            runs: Number(numberOfRuns ?? 1),
          },
        );
        // Fallback: if test run wasn't created earlier, create it now
        if (!testRunId) {
          try {
            testRunId = await db.action(
              "evals:createEvalTestSuiteWithApiKey" as any,
              {
                apiKey,
                name: undefined,
                config: configSummary,
                totalTests: totalPlannedTests,
              },
            );
          } catch {
            // ignore; we'll proceed without a test run record
          }
        }
      } catch {
        testCaseId = undefined;
      }
    }

    for (let run = 0; run < numberOfRuns; run++) {
      Logger.testRunStart({
        runNumber: run + 1,
        totalRuns: numberOfRuns,
        provider,
        model,
        temperature,
      });
      const runStartedAt = Date.now();
      const maxSteps = 20;
      let stepCount = 0;
      let inputTokensUsed: number | undefined;
      let outputTokensUsed: number | undefined;
      let totalTokensUsed: number | undefined;

      // Create eval test record if persistence is enabled
      let evalTestId: string | undefined;
      if (shouldSaveToDb) {
        try {
          evalTestId = await db.action(
            "evals:createEvalTestIterationWithApiKey" as any,
            {
              apiKey,
              testCaseId,
              startedAt: runStartedAt,
              iterationNumber: run + 1,
              blob: undefined,
              actualToolCalls: [],
              tokensUsed: 0,
            },
          );
        } catch {
          evalTestId = undefined;
        }
      }

      if (system) {
        Logger.conversation({
          messages: [{ role: "system", content: system }],
        });
      }

      const userMessage: ModelMessage = {
        role: "user",
        content: query,
      };

      Logger.conversation({ messages: [userMessage] });

      const messageHistory: ModelMessage[] = [userMessage];
      const toolsCalled: string[] = [];

      while (stepCount < maxSteps) {
        let assistantStreaming = false;

        const streamResult = await streamText({
          model: createLlmModel(provider, model, validatedLlmApiKeys),
          system,
          temperature,
          tools: vercelTools,
          toolChoice: toolChoice as ToolChoice<NoInfer<Record<string, Tool>>>,
          messages: messageHistory,
          onChunk: async (chunk) => {
            switch (chunk.chunk.type) {
              case "text-delta":
              case "reasoning-delta": {
                if (!assistantStreaming) {
                  Logger.beginStreamingMessage("assistant");
                  assistantStreaming = true;
                }
                Logger.appendStreamingText(chunk.chunk.text);
                break;
              }
              case "tool-call": {
                if (assistantStreaming) {
                  Logger.finishStreamingMessage();
                  assistantStreaming = false;
                }
                Logger.streamToolCall(chunk.chunk.toolName, chunk.chunk.input);
                break;
              }
              case "tool-result": {
                Logger.streamToolResult(
                  chunk.chunk.toolName,
                  chunk.chunk.output,
                );
                break;
              }
              default:
                break;
            }
          },
        });

        await streamResult.consumeStream();

        if (assistantStreaming) {
          Logger.finishStreamingMessage();
          assistantStreaming = false;
        }

        const stepUsage = await streamResult.usage;
        const cumulativeUsage = await streamResult.totalUsage;

        inputTokensUsed = accumulateTokenCount(
          inputTokensUsed,
          stepUsage.inputTokens,
        );
        outputTokensUsed = accumulateTokenCount(
          outputTokensUsed,
          stepUsage.outputTokens,
        );

        const totalTokens =
          stepUsage.totalTokens ?? cumulativeUsage.totalTokens;
        totalTokensUsed = accumulateTokenCount(totalTokensUsed, totalTokens);

        const toolNamesForStep = extractToolNamesAsArray(
          await streamResult.toolCalls,
        );
        if (toolNamesForStep.length) {
          toolsCalled.push(...toolNamesForStep);
        }

        const responseMessages = ((await streamResult.response)?.messages ??
          []) as ModelMessage[];
        if (responseMessages.length) {
          messageHistory.push(...responseMessages);
        }

        stepCount++;

        const finishReason = await streamResult.finishReason;
        if (finishReason !== "tool-calls") {
          break;
        }
      }

      Logger.finishStreamingMessage();

      const evaluation = evaluateResults(test.expectedToolCalls, toolsCalled);

      Logger.toolSummary({
        expected: evaluation.expectedToolCalls,
        actual: evaluation.toolsCalled,
        missing: evaluation.missing,
        unexpected: evaluation.unexpected,
        passed: evaluation.passed,
      });

      Logger.testRunResult({
        passed: evaluation.passed,
        durationMs: Date.now() - runStartedAt,
        usage:
          inputTokensUsed !== undefined ||
          outputTokensUsed !== undefined ||
          totalTokensUsed !== undefined
            ? {
                inputTokens: inputTokensUsed,
                outputTokens: outputTokensUsed,
                totalTokens: totalTokensUsed,
              }
            : undefined,
      });

      if (evaluation.passed) {
        passedRuns++;
        casePassedRuns++;
      } else {
        failedRuns++;
        caseFailedRuns++;
        // Mark suite result as failed immediately, but keep status running
        if (shouldSaveToDb && testRunId) {
          try {
            await db.action(
              "evals:updateEvalTestSuiteStatusWithApiKey" as any,
              {
                apiKey,
                testRunId: testRunId as any,
                status: "running",
                result: "failed",
              },
            );
          } catch {
            // ignore
          }
        }
      }

      // Update eval test result if it exists
      if (evalTestId && shouldSaveToDb) {
        try {
          await db.action(
            "evals:updateEvalTestIterationResultWithApiKey" as any,
            {
              apiKey,
              testId: evalTestId as any,
              status: "completed",
              result: evaluation.passed ? "passed" : "failed",
              actualToolCalls: toolsCalled,
              tokensUsed: totalTokensUsed ?? 0,
              blob: undefined,
              blobContent: { messages: messageHistory },
            },
          );
        } catch {
          // ignore persistence errors
        }
      }
    }

    // After completing runs of this test case, set the case result when persisting
    if (shouldSaveToDb && testCaseId) {
      try {
        await db.action("evals:updateEvalTestCaseResultWithApiKey" as any, {
          apiKey,
          testCaseId: testCaseId as any,
          result: caseFailedRuns > 0 ? "failed" : "passed",
        });
      } catch {
        // ignore persistence errors
      }

      // Update eval test result if it exists
      if (evalTestId && shouldSaveToDb) {
        try {
          await db.action(
            "evals:updateEvalTestIterationResultWithApiKey" as any,
            {
              apiKey,
              testId: evalTestId as any,
              status: "completed",
              result: evaluation.passed ? "passed" : "failed",
              actualToolCalls: toolsCalled,
              tokensUsed: totalTokensUsed ?? 0,
              blob: undefined,
              blobContent: { messages: messageHistory },
            },
          );
        } catch {
          // ignore persistence errors
        }
      }
    }
    testNumber++;
  }

  Logger.suiteComplete({
    durationMs: Date.now() - suiteStartedAt,
    passed: passedRuns,
    failed: failedRuns,
  });

<<<<<<< HEAD
  // Mark test run as completed
=======
  // Mark test run as completed with final result
>>>>>>> eac73f7e
  if (testRunId && shouldSaveToDb) {
    try {
      await db.action("evals:updateEvalTestSuiteStatusWithApiKey" as any, {
        apiKey,
        testRunId: testRunId as any,
        status: "completed",
<<<<<<< HEAD
=======
        result: failedRuns > 0 ? "failed" : "passed",
>>>>>>> eac73f7e
        finishedAt: Date.now(),
      });
    } catch {
      // ignore persistence errors
    }
  }
};<|MERGE_RESOLUTION|>--- conflicted
+++ resolved
@@ -96,13 +96,10 @@
     const numberOfRuns = runs;
     const { system, temperature, toolChoice } = advancedConfig ?? {};
 
-<<<<<<< HEAD
-=======
     // Track pass/fail for this specific test case
     let casePassedRuns = 0;
     let caseFailedRuns = 0;
 
->>>>>>> eac73f7e
     // Create an eval test case for this test definition when persisting
     let testCaseId: string | undefined;
     if (shouldSaveToDb) {
@@ -392,21 +389,14 @@
     failed: failedRuns,
   });
 
-<<<<<<< HEAD
-  // Mark test run as completed
-=======
   // Mark test run as completed with final result
->>>>>>> eac73f7e
   if (testRunId && shouldSaveToDb) {
     try {
       await db.action("evals:updateEvalTestSuiteStatusWithApiKey" as any, {
         apiKey,
         testRunId: testRunId as any,
         status: "completed",
-<<<<<<< HEAD
-=======
         result: failedRuns > 0 ? "failed" : "passed",
->>>>>>> eac73f7e
         finishedAt: Date.now(),
       });
     } catch {
