--- conflicted
+++ resolved
@@ -16,7 +16,6 @@
       fileName: () => "[name].cjs", // need to use .cjs(other than .js), because the package.json type is set to module
       formats: ["cjs"],
     },
-<<<<<<< HEAD
     rollupOptions: {
       external: [
         // Core Electron & Node modules
@@ -33,7 +32,5 @@
         // @/sdk and @/shared will be bundled (not marked as external)
       ],
     },
-=======
->>>>>>> 1fd72de6
   },
 });